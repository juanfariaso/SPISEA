.. sampledoc documentation master file, created by
   sphinx-quickstart on Tue Aug 11 05:04:40 2009.
   You can adapt this file completely to your liking, but it should at least
   contain the root `toctree` directive.

<<<<<<< HEAD
=======
The documentation for this package is here:
>>>>>>> 19627092

PyPopStar is an python package that generates single-age, single-metallicity
populations (i.e. star clusters). It gives the user control over many parameters:

* Cluster characteristics (age, metallicity, mass, distance)
* Total extinction, differential extinction, and extinction law
* Stellar evolution and atmosphere models
* Stellar multiplicity and Initial Mass Function
* Initial-Final Mass Relation
* Photometric filters

Here is a brief list of things that PyPopStar can do:

<<<<<<< HEAD
* make a cluster isochrone in many filters using different stellar models
  
* make a star cluster at any age with an unusual IMF and unresolved multiplicity
  
* make a spectrum of a star cluster in integrated light

Please cite Hosek et al. (in prep) [MAKE LINK] if you use PyPopStar in
your research.

Getting Started
----------------
.. toctree::
   :maxdepth: 1

   getting_started.rst
   quick_start.rst
   more_examples.rst


Documentation
-------------------------

.. toctree::
   :maxdepth: 1

   make_isochrone.rst
   make_cluster.rst
   evo_models.rst
   atmo_models.rst
   imf.rst
   multiplicity.rst
   ifmr.rst
   extinction.rst
   filters.rst
   

Contributions
---------------
We encourage contributions to PyPopStar, particular
those that add support for star formation histories,
new models, higher spectral resolution, etc.
For feature additions, we ask that users fork or
branch off of the development repository, make their changes,
and then submit merge and pull requests.
=======
Indices and tables
==================

* :ref:`genindex`
* :ref:`modindex`
* :ref:`search`

.. note:: The layout of this directory is simply a suggestion.  To follow
          traditional practice, do *not* edit this page, but instead place
          all documentation for the package inside ``packagename/``.
          The traditional practice was intended to allow the
          package to eventually be merged into the main astropy package.
          You can follow this practice or choose your own layout.
>>>>>>> 19627092
<|MERGE_RESOLUTION|>--- conflicted
+++ resolved
@@ -2,11 +2,6 @@
    sphinx-quickstart on Tue Aug 11 05:04:40 2009.
    You can adapt this file completely to your liking, but it should at least
    contain the root `toctree` directive.
-
-<<<<<<< HEAD
-=======
-The documentation for this package is here:
->>>>>>> 19627092
 
 PyPopStar is an python package that generates single-age, single-metallicity
 populations (i.e. star clusters). It gives the user control over many parameters:
@@ -20,7 +15,6 @@
 
 Here is a brief list of things that PyPopStar can do:
 
-<<<<<<< HEAD
 * make a cluster isochrone in many filters using different stellar models
   
 * make a star cluster at any age with an unusual IMF and unresolved multiplicity
@@ -64,19 +58,4 @@
 new models, higher spectral resolution, etc.
 For feature additions, we ask that users fork or
 branch off of the development repository, make their changes,
-and then submit merge and pull requests.
-=======
-Indices and tables
-==================
-
-* :ref:`genindex`
-* :ref:`modindex`
-* :ref:`search`
-
-.. note:: The layout of this directory is simply a suggestion.  To follow
-          traditional practice, do *not* edit this page, but instead place
-          all documentation for the package inside ``packagename/``.
-          The traditional practice was intended to allow the
-          package to eventually be merged into the main astropy package.
-          You can follow this practice or choose your own layout.
->>>>>>> 19627092
+and then submit merge and pull requests.