--- conflicted
+++ resolved
@@ -171,12 +171,9 @@
         Creates two new directories, rot and norot, which contain their respective
         isochrones.
         """
-<<<<<<< HEAD
-=======
         # Store current directory for later
         start_dir = os.getcwd()
-        
->>>>>>> 25195b1f
+
         # Move into metallicity direcotry, read iso.dat file
         os.chdir(input_iso_dir)
     
@@ -215,13 +212,9 @@
             tmp_r.write('rot/iso_{0:4.2f}.dat'.format(age), format='ascii')
             tmp_n.write('norot/iso_{0:4.2f}.dat'.format(age), format='ascii')
 
-<<<<<<< HEAD
-        # Return to some directory
-        #os.chdir(<somewhere>)
-=======
         # Return to starting directory
         os.chdir(start_dir)
->>>>>>> 25195b1f
+
         return
 
 #---------------------------------------#
@@ -307,13 +300,10 @@
         metallicity_list format: absolute (vs. relative to solar),
         z + <digits after decimal>: e.g. Z = 0.014 --> z014
         """
-<<<<<<< HEAD
-=======
         # Store current directory for later
         start_dir = os.getcwd()
 
         # Move into isochrone directory
->>>>>>> 25195b1f
         os.chdir(input_iso_dir)
         
         # Work on each metallicity isochrones individually
@@ -345,11 +335,7 @@
             os.chdir('..')
 
         # Return to starting directory
-<<<<<<< HEAD
-        #os.chdir(<somewhere>)
-=======
         os.chdir(start_dir)
->>>>>>> 25195b1f
         return
 
 
@@ -439,13 +425,10 @@
         format for metallicity_list : absolute (vs. relative to sun)
         'z' + <digits after decimal>, e.g Z = 0.015 --> z015.
         """
-<<<<<<< HEAD
-=======
         # Store current directory for later
         start_dir = os.getcwd()
 
         # Move into isochrone directory
->>>>>>> 25195b1f
         os.chdir(input_iso_dir)
         # Work on each metallicity directory individually
         for metal in metallicity_list:
@@ -475,11 +458,7 @@
 
             # Return to overhead directory
             os.chdir('..')
-<<<<<<< HEAD
-        # Return to some direction
-        #os.chdir(<somewhere>)
-=======
+
         # Return to starting directory
         os.chdir(start_dir)
->>>>>>> 25195b1f
         return