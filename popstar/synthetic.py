--- conflicted
+++ resolved
@@ -54,41 +54,6 @@
     else:
         return mdx
 
-<<<<<<< HEAD
-def model_young_cluster_object(resolved=False):
-    multi = multiplicity.MultiplicityUnresolved()
-    imf_in = imf.Kroupa_2001(multiplicity=multi)
-    evo = evolution.MergedPisaEkstromParsec()
-    atm_func = atm.get_merged_atmosphere
-
-    log_age = 6.5
-    AKs = 1.0
-    distance = 8000.0
-    cluster_mass = 100.
-
-    if resolved:
-        cluster = ResolvedCluster(log_age, AKs, distance, cluster_mass, imf_in, evo, atm_func)
-    else:
-        cluster = UnresolvedCluster(log_age, AKs, distance, cluster_mass, imf_in, evo, atm_func)
-
-    # Plot the spectrum of the most massive star
-    idx = cluster.mass_all.argmax()
-    print 'Most massive star is {0:f} M_sun.'.format(cluster.mass_all[idx])
-    #bigstar = cluster.spec_list_trim[idx]
-    plt.figure(1)
-    plt.clf()
-    plt.plot(cluster.spec_list_trim[idx]._wavetable, cluster.spec_list_trim[idx]._fluxtable, 'k.')
-
-    # Plot an integrated spectrum of the whole cluster.
-    wave, flux = cluster.spec_trim._wavetable, cluster.spec_trim._fluxtable
-    plt.figure(2)
-    plt.clf()
-    plt.plot(wave, flux, 'k.')
-
-    return
-
-=======
->>>>>>> ec2fe1c1
 class Cluster(object):
     def __init__(self, iso, imf, cluster_mass, verbose=False):
         """
@@ -240,20 +205,13 @@
         # Doesn't do much.
         Cluster.__init__(self, iso, imf, cluster_mass, verbose=verbose)
         
-<<<<<<< HEAD
-        Iso = Isochrone(logAge, AKs, distance, evolution_model)
-
-        temp = np.zeros(len(self.mass), dtype=float)
+        # Sample a power-law IMF randomly
+        self.mass, isMulti, compMass, sysMass = imf.generate_cluster(cluster_mass)
+        
+        temp = np.zeros(len(mass), dtype=float)
         self.mass_all = np.zeros(len(self.mass), dtype=float)
-        self.spec_list = [None] * len(self.mass)
+        self.spec_list = [None] * len(mass)
         self.spec_list_trim = [None] * len(self.mass)
-=======
-        # Sample a power-law IMF randomly
-        mass, isMulti, compMass, sysMass = imf.generate_cluster(cluster_mass)
-        
-        temp = np.zeros(len(mass), dtype=float)
-        spec_list = [None] * len(mass)
->>>>>>> ec2fe1c1
 
         t1 = time.time()
         for ii in range(len(mass)):
@@ -262,15 +220,10 @@
             if mdx == None:
                 continue
 
-<<<<<<< HEAD
-            temp[ii] = Iso.points['Teff'][mdx]
-            self.mass_all[ii] = Iso.points['mass'][mdx]
-            self.spec_list[ii] = Iso.spec_list[mdx]
-            self.spec_list_trim[ii] = spectrum.trimSpectrum(Iso.spec_list[mdx],wave_range[0],wave_range[1])
-=======
             temp[ii] = iso.points['Teff'][mdx]
-            spec_list[ii] = iso.spec_list[mdx]
->>>>>>> ec2fe1c1
+            self.mass_all[ii] = iso.points['mass'][mdx]
+            self.spec_list[ii] = iso.spec_list[mdx]
+            self.spec_list_trim[ii] = spectrum.trimSpectrum(iso.spec_list[mdx],wave_range[0],wave_range[1])
 
         t2 = time.time()
         print 'Mass matching took {0:f} s.'.format(t2-t1)
@@ -279,30 +232,23 @@
         idx = np.where(temp != 0)[0]
         cdx = np.where(temp == 0)[0]
 
-<<<<<<< HEAD
         self.mass_all = self.mass_all[idx]
         self.spec_list = [self.spec_list[iidx] for iidx in idx]
         self.spec_list_trim = [self.spec_list_trim[iidx] for iidx in idx]
         
-        self.spec_tot_full = np.sum(self.spec_list)
-=======
-        spec_list = [spec_list[iidx] for iidx in idx]
-        
-        self.spec_tot_full = np.sum(spec_list, 0)
-        print 'Spec summing took {0:f}s'.format(t2-t1)
->>>>>>> ec2fe1c1
+        self.spec_tot_full = np.sum(self.spec_list,0)
+
+        t3 = time.time()
+        print 'Spec summing took {0:f}s'.format(t3-t2)
         
         self.spec_trim = spectrum.trimSpectrum(self.spec_tot_full,
                                                wave_range[0], wave_range[1])
-        print 'Spec trimming took {0:f}s'.format(t2-t1)
-
-<<<<<<< HEAD
-        self.mass_tot = np.sum(self.mass_all)
-        print 'Total mass is {0:f} M_sun'.format(self.mass_tot)
+        t4 = time.time()
+        print 'Spec trimming took {0:f}s'.format(t4-t3)
+
+        self.mass_tot = np.sum(sysMass[idx])
+        print 'Total cluster mass is {0:f} M_sun'.format(self.mass_tot)
         self.log_age = logAge
-=======
-        self.mass_all = np.sum(sysMass[idx])
->>>>>>> ec2fe1c1
 
         return
 
