import numpy as np
import pylab as plt
from popstar import reddening
from popstar import evolution
from popstar import atmospheres as atm
from scipy import interpolate
from scipy import stats
from pysynphot import spectrum
from pysynphot import ObsBandpass
from pysynphot import observation as obs
import pysynphot
from astropy import constants, units
from astropy.table import Table, Column
from popstar.imf import imf, multiplicity
from popstar.utils import objects
import pickle
import time, datetime
import math
import os, glob
import tempfile
import scipy
import matplotlib
import matplotlib.pyplot as plt
import time
import pdb

default_evo_model = evolution.MergedBaraffePisaEkstromParsec()
default_red_law = reddening.RedLawNishiyama09()
default_atm_func = atm.get_merged_atmosphere

def Vega():
    # Use Vega as our zeropoint... assume V=0.03 mag and all colors = 0.0
    vega = atm.get_kurucz_atmosphere(temperature=9550, 
                                     gravity=3.95,
                                     metallicity=-0.5)

    vega = spectrum.trimSpectrum(vega, 8000, 50000)

    # This is (R/d)**2 as reported by Girardi et al. 2002, page 198, col 1.
    # and is used to convert to flux observed at Earth.
    vega *= 6.247e-17 
    
    return vega

vega = Vega()

class Cluster(object):
    def __init__(self, iso, imf, cluster_mass, verbose=False):
        """
        Code to model a cluster with user-specified logAge, AKs, and distance.
        Must also specify directory containing the isochrone (made using popstar
        synthetic code).

        Can also specify IMF slope, mass limits, cluster mass, and parameters for
        multiple stars
        """
        self.verbose = verbose
        self.iso = iso
        self.imf = imf
        self.cluster_mass = cluster_mass

        return

    
class ResolvedCluster(Cluster):
    def __init__(self, iso, imf, cluster_mass, verbose=False):
        # Doesn't do much.
        Cluster.__init__(self, iso, imf, cluster_mass, verbose=verbose)
        
        # Sample the IMF to build up our cluster mass.
        mass, isMulti, compMass, sysMass = imf.generate_cluster(cluster_mass)

        ##### 
        # Make a table to contain all the information about each stellar system.
        #####
        star_systems = Table([mass, isMulti, sysMass],
                             names=['mass', 'isMultiple', 'systemMass'])
        N_systems = len(star_systems)

        # Add columns for the Teff, L, logg, isWR for the primary stars.
        star_systems.add_column( Column(np.zeros(N_systems, dtype=float), name='Teff') )
        star_systems.add_column( Column(np.empty(N_systems, dtype=float), name='L') )
        star_systems.add_column( Column(np.empty(N_systems, dtype=float), name='logg') )
        star_systems.add_column( Column(np.empty(N_systems, dtype=float), name='isWR') )

        # Add the filter columns to the table. They are empty so far.
        # Keep track of the filter names in : filt_names
        filt_names = []
        for col_name in iso.points.colnames:
            if 'mag' in col_name:
                filt_names.append(col_name)
                mag_col = Column(np.empty(N_systems, dtype=float), name=col_name)
                star_systems.add_column(mag_col)

        # Loop through each of the systems and assign magnitudes.
        for ii in range(N_systems):
            # Find the closest model mass (returns None, if nothing with dm = 0.1
            mdx = match_model_mass(iso.points['mass'], star_systems['mass'][ii])
            if mdx == None:
                # print 'Rejected a primary star {0:.2f}'.format(star_systems['mass'][ii])
                continue

            star_systems['Teff'][ii] = iso.points['Teff'][mdx]
            star_systems['L'][ii] = iso.points['L'][mdx]
            star_systems['logg'][ii] = iso.points['logg'][mdx]
            star_systems['isWR'][ii] = iso.points['isWR'][mdx]
            
            for filt in filt_names:
                star_systems[filt][ii] = iso.points[filt][mdx]
                
        # Get rid of the bad ones
        idx = np.where(star_systems['Teff'] > 0)[0]
        if len(idx) != N_systems and verbose:
            print 'Found {0:d} stars out of mass range'.format(N_systems - len(idx))

        star_systems = star_systems[idx]
        N_systems = len(star_systems)

        #####
        #    MULTIPLICITY                 
        # Make a second table containing all the companion-star masses.
        # This table will be much longer... here are the arrays:
        #    sysIndex - the index of the system this star belongs too
        #    mass - the mass of this individual star.
        if imf.make_multiples:
            # Clean up companion stuff (which we haven't handeled yet)
            compMass = [compMass[ii] for ii in idx]
            N_companions = np.array([len(star_masses) for star_masses in compMass])
            star_systems.add_column( Column(N_companions, name='N_companions') )

            N_comp_tot = N_companions.sum()
            system_index = np.repeat(np.arange(N_systems), N_companions)

            companions = Table([system_index], names=['system_idx'])

            # Add columns for the Teff, L, logg, isWR, filters for the companion stars.
            companions.add_column( Column(np.zeros(N_comp_tot, dtype=float), name='mass') )
            companions.add_column( Column(np.zeros(N_comp_tot, dtype=float), name='Teff') )
            companions.add_column( Column(np.empty(N_comp_tot, dtype=float), name='L') )
            companions.add_column( Column(np.empty(N_comp_tot, dtype=float), name='logg') )
            companions.add_column( Column(np.empty(N_comp_tot, dtype=float), name='isWR') )
            for filt in filt_names:
                companions.add_column( Column(np.empty(N_comp_tot, dtype=float), name=filt) )
            
            kk = 0

            # Loop through each star system
            for ii in range(N_systems):
                # Determine if this system is a multiple star system.
                if star_systems['isMultiple'][ii]:
                    
                    # Loop through the companions in this system
                    for cc in range(N_companions[ii]):
                        companions['mass'][kk] = compMass[ii][cc]
                        mdx_cc = match_model_mass(iso.points['mass'], compMass[ii][cc])
                        
                        if mdx_cc != None:
                            companions['Teff'][kk] = iso.points['Teff'][mdx_cc]
                            companions['L'][kk] = iso.points['L'][mdx_cc]
                            companions['logg'][kk] = iso.points['logg'][mdx_cc]
                            companions['isWR'][kk] = iso.points['isWR'][mdx_cc]
                            
                            for filt in filt_names:
                                f1 = 10**(-star_systems[filt][ii] / 2.5)
                                f2 = 10**(-iso.points[filt][mdx_cc] / 2.5)
                                
                                companions[filt][kk] = iso.points[filt][mdx_cc]
                                star_systems[filt][ii] = -2.5 * np.log10(f1 + f2)

                            kk += 1
                        
                        # else:
                        #     print 'Rejected a companion %.2f' % compMass[ii][cc]
                            
            # Get rid of the bad ones
            idx = np.where(companions['Teff'] > 0)[0]
            if len(idx) != N_comp_tot and self.verbose:
                print 'Found {0:d} companions out of mass range'.format(N_comp_tot - len(idx))

            # Double check that everything behaved properly.
            assert companions['mass'][idx].min() > 0

        # Save our arrays to the object
        self.star_systems = star_systems
        
        if imf.make_multiples:
            self.companions = companions

        return

            
class UnresolvedCluster(Cluster):
    def __init__(self, iso, imf, cluster_mass,
                 wave_range=[5000, 50000], verbose=False):
        """
        iso : Isochrone
        """
        # Doesn't do much.
        Cluster.__init__(self, iso, imf, cluster_mass, verbose=verbose)
        
        # Sample a power-law IMF randomly
        self.mass, isMulti, compMass, sysMass = imf.generate_cluster(cluster_mass)
        
        temp = np.zeros(len(mass), dtype=float)
        self.mass_all = np.zeros(len(self.mass), dtype=float)
        self.spec_list = [None] * len(mass)
        self.spec_list_trim = [None] * len(self.mass)

        t1 = time.time()
        for ii in range(len(mass)):
            # Find the closest model mass (returns None, if nothing with dm = 0.1
            mdx = match_model_mass(iso.points['mass'], mass[ii])
            if mdx == None:
                continue

            temp[ii] = iso.points['Teff'][mdx]
            self.mass_all[ii] = iso.points['mass'][mdx]
            self.spec_list[ii] = iso.spec_list[mdx]
            self.spec_list_trim[ii] = spectrum.trimSpectrum(iso.spec_list[mdx],wave_range[0],wave_range[1])

        t2 = time.time()
        print 'Mass matching took {0:f} s.'.format(t2-t1)

        # Get rid of the bad ones
        idx = np.where(temp != 0)[0]
        cdx = np.where(temp == 0)[0]

        self.mass_all = self.mass_all[idx]
        self.spec_list = [self.spec_list[iidx] for iidx in idx]
        self.spec_list_trim = [self.spec_list_trim[iidx] for iidx in idx]
        
        self.spec_tot_full = np.sum(self.spec_list,0)

        t3 = time.time()
        print 'Spec summing took {0:f}s'.format(t3-t2)
        
        self.spec_trim = spectrum.trimSpectrum(self.spec_tot_full,
                                               wave_range[0], wave_range[1])
        t4 = time.time()
        print 'Spec trimming took {0:f}s'.format(t4-t3)

        self.mass_tot = np.sum(sysMass[idx])
        print 'Total cluster mass is {0:f} M_sun'.format(self.mass_tot)
        self.log_age = logAge

        return

        
class Isochrone(object):
    def __init__(self, logAge, AKs, distance,
                 evo_model=default_evo_model, atm_func=default_atm_func,
                 red_law=default_red_law, mass_sampling=1,
                 wave_range=[5000, 42500]):
        """
        Parameters
        ----------
        logAge : float
            The log of the age of the isochrone.
        AKs : float
            The extinction in units if A_Ks (mag).
        distance : float
            The distance in pc.
        evModel : model cl
        mass_sampling - Sample the raw isochrone every ## steps. The default
                       is mass_sampling = 10, which takes every 10th point.
                       The isochrones are already very finely sampled. Must be
                       an integer value.
        wave_range : list
            length=2 list with the wavelength min/max of the final spectra.
            Units are Angstroms.
        """

        t1 = time.time()
        
        c = constants

        # Get solar metallicity models for a population at a specific age.
        # Takes about 0.1 seconds.
        evol = evo_model.isochrone(age=10**logAge)  # solar metallicity

        # Eliminate cases where log g is less than 0
        idx = np.where(evol['logg'] > 0)
        evol = evol[idx]

        # Trim down the table by selecting every Nth point where
        # N = mass sampling factor.
        evol = evol[::mass_sampling]

        # Determine which stars are WR stars.
        evol['isWR'] = evol['logT'] != evol['logT_WR']

        # Give luminosity, temperature, mass, radius units (astropy units).
        L_all = 10**evol['logL'] * c.L_sun # luminsoity in erg/s
        T_all = 10**evol['logT'] * units.K
        R_all = np.sqrt(L_all / (4.0 * math.pi * c.sigma_sb * T_all**4))
        mass_all = evol['mass'] * units.Msun # masses in solar masses
        logg_all = evol['logg']
        isWR_all = evol['isWR']

        # Define the table that contains the "average" properties for each star.
        tab = Table([L_all, T_all, R_all, mass_all, logg_all, isWR_all],
                    names=['L', 'Teff', 'R', 'mass', 'logg', 'isWR'])

        # Initialize output for stellar spectra
        self.spec_list = []

        # For each temperature extract the synthetic photometry.
        for ii in range(len(tab['Teff'])):
            # Loop is currently taking about 0.11 s per iteration

            gravity = float( logg_all[ii] )
            L = float( L_all[ii].cgs / (units.erg / units.s)) # in erg/s
            T = float( T_all[ii] / units.K)               # in Kelvin
            R = float( R_all[ii].to('pc') / units.pc)              # in pc

            # Get the atmosphere model now. Wavelength is in Angstroms
            # This is the time-intensive call... everything else is negligable.
            star = atm_func(temperature=T, gravity=gravity)
            
            # Trim wavelength range down to JHKL range (0.5 - 4.25 microns)
            star = spectrum.trimSpectrum(star, wave_range[0], wave_range[1])

            # Convert into flux observed at Earth (unreddened)
            star *= (R / distance)**2  # in erg s^-1 cm^-2 A^-1

            # Redden the spectrum. This doesn't take much time at all.
            red = red_law.reddening(AKs).resample(star.wave) 
            star *= red

            # Save the final spectrum to our spec_list for later use.            
            self.spec_list.append(star)

        # Append all the meta data to the summary table.
        tab.meta['REDLAW'] = red_law.name
        tab.meta['ATMFUNC'] = atm_func.__name__
        tab.meta['EVOMODEL'] = type(evo_model).__name__
        tab.meta['LOGAGE'] = logAge
        tab.meta['AKS'] = AKs
        tab.meta['DISTANCE'] = distance
        tab.meta['WAVEMIN'] = wave_range[0]
        tab.meta['WAVEMAX'] = wave_range[1]

        self.points = tab

        t2 = time.time()
        print 'Isochrone generation took {0:f} s.'.format(t2-t1)
        
        return

    def trim(self, keep_indices):
        # Convert luminosity to erg/s
        self.points = self.points[keep_indices]
        self.spec_list = self.spec_list[keep_indices]

        return

    def plot_HR_diagram(self, savefile=None):
        """
        Make a standard HR diagram for this isochrone.
        """
        plt.clf()
        plt.loglog(self.points['Teff'], self.points['L'],
                   color='black', linestyle='solid', marker='+')
        plt.gca().invert_xaxis()
        plt.xlabel(r'T$_{\mathrm{eff}}$ (K)')
        plt.ylabel('Luminosity (erg / s)')
        
        fmt_title = 'logAge={0:.2f}, d={1:.2f} kpc, AKs={2:.2f}'
        plt.title(fmt_title.format(self.points.meta['LOGAGE'],
                                  self.points.meta['DISTANCE']/1e3,
                                  self.points.meta['AKS']))

        if savefile != None:
            plt.savefig(savefile)
        
        return

    def plot_mass_luminosity(self, savefile=None):
        """
        Make a standard mass-luminosity relation plot for this isochrone.
        """
        plt.clf()
        plt.loglog(self.points['mass'], self.points['L'], 'k.')
        plt.xlabel(r'Mass (M$_\odot$)')
        plt.ylabel('Luminosity (erg / s)')
        
        fmt_title = 'logAge={0:.2f}, d={1:.2f} kpc, AKs={2:.2f}'
        plt.title(fmt_title.format(self.points.meta['LOGAGE'],
                                  self.points.meta['DISTANCE']/1e3,
                                  self.points.meta['AKS']))
        
        if savefile != None:
            plt.savefig(savefile)
        
        return

class IsochronePhot(Isochrone):
    def __init__(self, logAge, AKs, distance,
                 evo_model=default_evo_model, atm_func=default_atm_func,
                 red_law=default_red_law, mass_sampling=1, iso_dir='./',
                 filters={'127m': 'wfc3,ir,f127m',
                          '139m': 'wfc3,ir,f127m',
                          '153m': 'wfc3,ir,f153m',
                          'J': 'nirc2,J',
                          'H': 'nirc2,H',
                          'K': 'nirc2,K',
                          'Kp': 'nirc2,Kp',
                          'Lp': 'nirc2,Lp',
                          '814w': 'acs,wfc1,f814w',
                          '125w': 'wfc3,ir,f125w',
                          '160w': 'wfc3,ir,f160w'}):

        """
        Make an isochrone with photometry in various filters.

        Description
        -----------
        Make an isochrone with photometry in various filters. Load from file
        or save to file if possible.

        Parameters
        ----------

        Returns
        -------
                 
        """
        
        # Make and input/output file name for the stored isochrone photometry.
        save_file_fmt = '{0}iso_{1:.2f}_{2:4.2f}_{3:4s}.fits'
        self.save_file = save_file_fmt.format(iso_dir, logAge, AKs, str(distance).zfill(5))

        # Expected filters
        self.filters = filters

        if not os.path.exists(self.save_file):
            Isochrone.__init__(self, logAge, AKs, distance,
                               evo_model=evo_model, atm_func=atm_func,
                               red_law=red_law, mass_sampling=mass_sampling)
            self.verbose = True
            self.make_photometry()
        else:
            self.points = Table.read(self.save_file)
            # Add some error checking.

        return

    def make_photometry(self):
        """ 
        Make synthetic photometry for the specified filters. This function
        udpates the self.points table to include new columns with the
        photometry.

        Parameters
        ----------
        filters : dictionary
            A dictionary containing the filter name (for the output columns)
            and the filter specification string that can be processed by pysynphot.

        
        """
        startTime = time.time()

        meta = self.points.meta

        print 'Making photometry for isochrone: log(t) = %.2f  AKs = %.2f  dist = %d' % \
            (meta['LOGAGE'], meta['AKS'], meta['DISTANCE'])
        print '     Starting at: ', datetime.datetime.now(), '  Usually takes ~5 minutes'

        npoints = len(self.points)
        verbose_fmt = 'M = {0:7.3f} Msun  T = {1:5.0f} K  m_{2:s} = {3:4.2f}'

        # Loop through the filters, get filter info, make photometry for
        # all stars in this filter.
        for filt_name, filt_str in self.filters.iteritems():
            prt_fmt = 'Starting filter: {0:s}   Elapsed time: {1:.2f} seconds'
            print prt_fmt.format(filt_name, time.time() - startTime)
            
            filt = get_filter_info(filt_str)

            # Make the column to hold magnitudes in this filter. Add to points table.
            col_name = 'mag' + filt_name
            mag_col = Column(np.zeros(npoints, dtype=float), name=col_name)
            self.points.add_column(mag_col)
            
            # Loop through each star in the isochrone and do the filter integration
            for ss in range(npoints):
                star = self.spec_list[ss]  # These are already extincted, observed spectra.
                star_mag = mag_in_filter(star, filt)
                
                self.points[col_name][ss] = star_mag
        
                if (self.verbose and (ss % 100) == 0):
                    print verbose_fmt.format(self.points['mass'][ss], self.points['Teff'][ss],
                                             filt_name, star_mag)

        endTime = time.time()
        print '      Time taken: {0:.2f} seconds'.format(endTime - startTime)

        if self.save_file != None:
            self.points.write(self.save_file)

        return

    def plot_CMD(self, mag1, mag2, savefile=None):
        """
        Make a CMD with mag1 vs. mag1 - mag2

        Parameters
        ----------
        mag1 : string
            The name of the first magnitude column to be plotted.
        mag2 : string
            The name of the second magnitude column to be plotted.
        savefile : string (default None)
            If a savefile is specified, then the plot will be saved to that file. 
        """
        plt.clf()
        plt.plot(self.points[mag1] - self.points[mag2], self.points[mag1],
                 color='black', linestyle='solid', marker='+')
        plt.gca().invert_yaxis()
        plt.xlabel(mag1 + ' - ' + mag2 + ' (mag)')
        plt.ylabel(mag1 + ' (mag)')
        
        fmt_title = 'logAge={0:.2f}, d={1:.2f} kpc, AKs={2:.2f}'
        plt.title(fmt_title.format(self.points.meta['LOGAGE'],
                                  self.points.meta['DISTANCE']/1e3,
                                  self.points.meta['AKS']))

        if savefile != None:
            plt.savefig(savefile)
        
        return

    def plot_mass_magnitude(self, mag, savefile=None):
        """
        Make a standard mass-luminosity relation plot for this isochrone.
        
        Parameters
        ----------
        mag : string
            The name of the magnitude column to be plotted.
        savefile : string (default None)
            If a savefile is specified, then the plot will be saved to that file. 
        """
        plt.clf()
        plt.semilogx(self.points['mass'], self.points[mag], 'k.')
        plt.gca().invert_yaxis()
        plt.xlabel(r'Mass (M$_\odot$)')
        plt.ylabel(mag + ' (mag)')
        
        fmt_title = 'logAge={0:.2f}, d={1:.2f} kpc, AKs={2:.2f}'
        plt.title(fmt_title.format(self.points.meta['LOGAGE'],
                                  self.points.meta['DISTANCE']/1e3,
                                  self.points.meta['AKS']))
        
        if savefile != None:
            plt.savefig(savefile)
        
        return
    
<<<<<<< HEAD
def make_isochrone_grid(age_arr, AKs_arr, dist_arr, evo_model=default_evo_model,
                        atm_func=default_atm_func, redlaw = default_red_law,
                        iso_dir = './', mass_sampling=1):
    """
    Wrapper routine to generate a grid of isochrones of different ages,
    extinctions, and distances

    age_arr: array of ages to loop over (logAge)
    Aks_arr: array of Aks values to loop over (mag)
    dist_arr: array of distances to loop over (pc)

    evo_models: evolution models to adopt
    atm_models: atmosphere models to adopt
    redlaw: reddening law to adopt
    iso_dir: directory isochrones will be stored
    mass_sampling: mass sampling of isochrone, relative to original mass sampling

    NOTE: This code only makes isochrones with the Ekstrom rotating models, for now. 
    """
    print '**************************************'
    print 'Start generating isochrones'
    print 'Evolutionary Models adopted: {0}'.format(evo_model)
    print 'Atmospheric Models adopted: {0}'.format(atm_func)
    print 'Reddening Law adopted: {0}'.format(redlaw)
    print 'Isochrone Mass sampling: {0}'.format(mass_sampling)
    print '**************************************'

    num_models = len(age_arr) * len(AKs_arr) * len(dist_arr)
    iteration = 0
    #Loop structure: loop 1 = age, loop 2 = Aks, loop 3 = distance
    for i in range(len(age_arr)):
        for j in range(len(AKs_arr)):
            for k in range(len(dist_arr)):
                    iso = IsochronePhot(age_arr[i], AKs_arr[j], dist_arr[k],
                                        evo_model=evo_model, atm_func=atm_func,
                                        red_law=redlaw, iso_dir=iso_dir,
                                        mass_sampling=mass_sampling)
                    iteration += 1
                    print 'Done ' + str(iteration) + ' of ' + str(num_models)

    # Also, save a README file in iso directory documenting the params used
    _out = open(iso_dir+'README.txt', 'w')
    _out.write('Popstar parameters used to generate isochrone grid:\n')
    _out.write('Evolutionary Models: {0}\n'.format(evo_model))
    _out.write('Atmospheric Models: {0}\n'.format(atm_func))
    _out.write('Reddening Law: {0}\n'.format(redlaw))
    _out.write('Isochrone Mass: {0}'.format(mass_sampling))
    _out.close()
    return

=======
>>>>>>> dde4d545

# Little helper utility to get all the bandpass/zeropoint info.
def get_filter_info(name, vega=vega):
    if name.startswith('nirc2'):
        from nirc2 import synthetic as nirc2syn
    
        tmp = name.split(',')
        filterName = tmp[-1]
        filt = nirc2syn.FilterNIRC2(filterName)
    else:
        filt = ObsBandpass(name)
        
        # Convert to ArraySpectralElement for resampling.
        filt = spectrum.ArraySpectralElement(filt.wave, filt.throughput,
                                             waveunits=filt.waveunits,
                                             name=filt.name)

    # Resample the filter to have 1500 points across. More is excessive.
    if len(filt.wave) > 1500:
        idx = np.where(filt.throughput > 0.001)[0]
        new_wave = np.linspace(filt.wave[idx[0]], filt.wave[idx[-1]], 1500, dtype=float)
        filt = filt.resample(new_wave) 

    vega_obs = obs.Observation(vega, filt, binset=filt.wave, force='taper')
    vega_flux = vega_obs.binflux.sum()
    vega_mag = 0.03

    filt.flux0 = vega_flux
    filt.mag0 = vega_mag
    
    return filt

# Little helper utility to get the magnitude of an object through a filter.
def mag_in_filter(star, filt):
    """
    Assumes that extinction is already resampled to same wavelengths
    as filter.
    """
    star_in_filter = obs.Observation(star, filt, binset=filt.wave, force='taper')
    star_flux = star_in_filter.binflux.sum()
    star_mag = -2.5 * math.log10(star_flux / filt.flux0) + filt.mag0

    return star_mag

def match_model_mass(isoMasses,theMass):
    dm = np.abs(isoMasses - theMass)
    mdx = dm.argmin()

    # Model mass has to be within 2% of the desired mass
    if (dm[mdx] / theMass) > 0.1:
        return None
    else:
        return mdx
    
def get_evo_model_by_string(evo_model_string):
    return getattr(evolution, evo_model_string)
<|MERGE_RESOLUTION|>--- conflicted
+++ resolved
@@ -559,7 +559,6 @@
         
         return
     
-<<<<<<< HEAD
 def make_isochrone_grid(age_arr, AKs_arr, dist_arr, evo_model=default_evo_model,
                         atm_func=default_atm_func, redlaw = default_red_law,
                         iso_dir = './', mass_sampling=1):
@@ -610,9 +609,6 @@
     _out.close()
     return
 
-=======
->>>>>>> dde4d545
-
 # Little helper utility to get all the bandpass/zeropoint info.
 def get_filter_info(name, vega=vega):
     if name.startswith('nirc2'):
