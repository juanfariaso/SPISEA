##########################################################
#
#
#IFMR_Raithel18 comes from Raithel et al. 2018 and has no metallicity dependence
#https://ui.adsabs.harvard.edu/abs/2018ApJ...856...35R/abstract
#
#IFMR_Spera15 comes from Spera et al. 2015 appendix C and includes metallicity dependence
#https://ui.adsabs.harvard.edu/abs/2015MNRAS.451.4086S/abstract
#
<<<<<<< HEAD
#IFMR_N20_Sukhbold combines the follwing
#BH/NS IFMR based on Sukhbold & Woosley 2014 for zero-Z models:
#https://ui.adsabs.harvard.edu/abs/2014ApJ...783...10S/abstract
#BH/NS IFMR based on Sukhbold et al. 2016 for solar-Z models::
#https://ui.adsabs.harvard.edu/abs/2016ApJ...821...38S/abstract
#PPISN based on Woosley 2017: 
#https://ui.adsabs.harvard.edu/abs/2017ApJ...836..244W/abstract
#PPSIN based on Woosley et al. 2020:
#https://ui.adsabs.harvard.edu/abs/2020ApJ...896...56W/abstract
#
#All IFMRs rely on Kalirai et al. 2008 WD IFMR on the low mass end < 9 M_sun for Raitehl18 and N20_Sukhbold, and < 7 M_sun for Spera15
=======
#Both IFMRs rely on Kalirai et al. 2008 WD IFMR on the low mass end < 9 M_sun for Raitehl18, and < 7 M_sun for Spera15
>>>>>>> 79d7fc94
#https://ui.adsabs.harvard.edu/abs/2008ApJ...676..594K/abstract
#
#########################################################

import numpy as np

class IFMR(object):
    def __init__(self):
        pass

    def get_Z(self, Fe_H):
        """
        This function converts metallicity given as [Fe/H] into Z values assuming Z_solar = 0.014.
<<<<<<< HEAD
        Ekstrom+12 https://ui.adsabs.harvard.edu/abs/2012A%26A...537A.146E/abstract
=======
>>>>>>> 79d7fc94

        """
        return 10**(Fe_H - 1.85387)

    def Kalirai_mass(self, MZAMS):
        """                                                                                                      
<<<<<<< HEAD
        From Kalirai+07 https://ui.adsabs.harvard.edu/abs/2008ApJ...676..594K/abstract
=======
        From Kalirai+08 https://ui.adsabs.harvard.edu/abs/2008ApJ...676..594K/abstract
>>>>>>> 79d7fc94
        1.16 < MZAMS < 6.5
        But we use this function for anything between 0.5 and 9 depending on the IFMR.
        FIXME: need to extend these ranges... explain extension somewhere? Paper maybe?
        """

        result = 0.109*MZAMS + 0.394

        final = np.zeros(len(MZAMS))
        
        bad_idx = np.where(MZAMS < 0.5)
        final[bad_idx] = -99
        
        good_idx = np.where(MZAMS >= 0.5)
        final[good_idx] = result[good_idx]

        return final
        
        


class IFMR_Spera15(IFMR):
    """
<<<<<<< HEAD
    The BH/NS IFMR (used for MZAMS>= 7 M_sun) comes from
    `Spera et. al. (2015) Appendix C <https://ui.adsabs.harvard.edu/abs/2015MNRAS.451.4086S/abstract>`_.
    The WD IFMR (used for MZAMS< 7_Msun) comes from 
    `Kalirai et al. (2008) <https://ui.adsabs.harvard.edu/abs/2008ApJ...676..594K/abstract>`_.

    See Rose et al. (submitted) for more details.
=======
    This IFMR comes from Spera et. al. 2015 Appendix C (Used for all MZAMS>= 7 M_sun)
    https://ui.adsabs.harvard.edu/abs/2015MNRAS.451.4086S/abstract

    The WD IFMR (used for MZAMS< 7_Msun) comes from 
    `Kalirai et al. (2008) <https://ui.adsabs.harvard.edu/abs/2008ApJ...676..594K/abstract>`_
>>>>>>> 79d7fc94
    
    """
    
    #The get_Mco functions come from C11 of Spera
    def get_Mco_low_metal(self, Z, MZAMS):
        """
        C15 of Spera, valid for Z < 1.0e-3
    
        """
        
        B1 = 67.07
        K1 = 46.89
        K2 = 1.138e2
        d1 = 2.199e-2
        d2 = 2.602e-2


        g1 = 0.5/(1+10**((K1-MZAMS)*(d1))) #C12 of Spera
        g2 = 0.5/(1+10**((K2-MZAMS)*(d2))) #C12 of Spera

        return -2.0 + (B1 + 2)*(g1 + g2) #C11 of Spera


    def get_Mco_med_metal(self, Z, MZAMS):
        """
        C14 of Spera, valid for Z >= 1.0e-3 and Z <= 4.0e-3

        """
        
        B1 = 40.98 + 3.415e4*Z - 8.064e6*Z**2
        K1 = 35.17 + 1.548e4*Z - 3.759e6*Z**2
        K2 = 20.36 + 1.162e5*Z - 2.276e7*Z**2
        d1 = 2.500e-2 - 4.346*Z + 1.340e3*Z**2
        d2 = 1.750e-2 + 11.39*Z - 2.902e3*Z**2


        g1 = 0.5/(1+10**((K1-MZAMS)*(d1))) #C12 of Spera
        g2 = 0.5/(1+10**((K2-MZAMS)*(d2))) #C12 of Spera

        return -2.0 + (B1 + 2.0)*(g1 + g2) #C11 of Spera


    def get_Mco_high_metal(self, Z, MZAMS):
        """
        C13 of Spera, valid for Z > 4.0e-3

        """
        
        B1 = 59.63 - 2.969e3*Z + 4.988e4*Z**2
        K1 = 45.04 - 2.176e3*Z + 3.806e4*Z**2
        K2 = 1.389e2 - 4.664e3*Z + 5.106e4*Z**2
        d1 = 2.790e-2 - 1.780e-2*Z + 77.05*Z**2
        d2 = 6.730e-3 + 2.690*Z - 52.39*Z**2

        g1 = 0.5/(1+10**((K1-MZAMS)*(d1))) #C12 of Spera
        g2 = 0.5/(1+10**((K2-MZAMS)*(d2))) #C12 of Spera

        
        return -2.0 + (B1 + 2.0)*(g1 + g2) #C11 of Spera


    def get_Mco(self, Z, MZAMS):
        """
        This function uses Spera C11-C15 in order to reurn an array of core masses from an array of metallicities
        and ZAMS masses. It will be the same length as these two arrays with -99 entries where invalid (ie MZAMS< 7 M_sun)

        Parameters: 
        
        Z: an array with metallicities reported as Z where Z is metal_mass/total_mass
        MZAMS: an array of ZAMS masses in solar masses. The Spera functions are valid for MZAMS> 7 M_sun

        """
        #intialize an array of core masses with all entries equal to zero
        core_masses = np.zeros(len(MZAMS))

        #assign masses outside the range of validity for Spera a value of -99
        invalid_idx = np.where(MZAMS < 7.0)
        core_masses[invalid_idx] = -99

        #assign stars with Z < 1.0e-3 a core mass using the low metallicity core mass function get_Mco_low_metal
        low_metal_idx = np.where((Z < 1.0e-3) & (MZAMS >= 7.0))
        core_masses[low_metal_idx] = self.get_Mco_low_metal(Z[low_metal_idx], MZAMS[low_metal_idx])

        #assign stars with 1.0e-3 <= Z <= 4.0e-3 a core mass using the medium metallicity core mass function get_Mco_med_metal
        med_metal_idx = np.where((Z <= 4.0e-3) & (Z >= 1.0e-3) & (MZAMS >= 7.0))
        core_masses[med_metal_idx] = self.get_Mco_med_metal(Z[med_metal_idx], MZAMS[med_metal_idx])

        #assign stars with Z > 4.0e-3 a core mass using the high metallicity core mass function get_Mco_high_metal
        high_metal_idx = np.where((Z > 4.0e-3) & (MZAMS >= 7.0))
        core_masses[high_metal_idx] = self.get_Mco_high_metal(Z[high_metal_idx], MZAMS[high_metal_idx])

        return core_masses
        


    def M_rem_very_low_metal_low_mass(self, Z, Mco):
        """
        C1 of Spera, valid for Z <= 5.0e-4 and Mco <= 5.0
        
        Parameters:

        Z: an array of metallicities reported as metal_mass/total_mass
        Mco: an arrray of core masses in M_sun

        """
        
        p = -2.333 + 0.1559*Mco + 0.2700*Mco**2 #C2 of Spera

        #need to return p or 1.27, whichever is greater
        final = np.zeros(len(p))
        
        p_max_idx = np.where(p >= 1.27)
        final[p_max_idx] = p[p_max_idx]
        
        p_min_idx = np.where(p < 1.27)
        final[p_min_idx] = 1.27

        return final


    def M_rem_very_low_metal_med_mass(self, Z, Mco):
        """
        C1 of Spera, valid for Z <= 5.0e-4 and 5.0 < Mco < 10.0

        Parameters:

        Z: an array of metallicities reported as metal_mass/total_mass
        Mco: an arrray of core masses in M_sun

        """

        p = -2.333 + 0.1559*Mco + 0.2700*Mco**2 #C2 of Spera

        return p

    def M_rem_very_low_metal_high_mass(self, Z, Mco):
        """

        C1 of Spera, valid for Z <= 5.0e-4 and Mco >= 10.0

        Parameters:

        Z: an array of metallicities reported as metal_mass/total_mass
        Mco: an arrray of core masses in M_sun

        """

        p = -2.333 + 0.1559*Mco + 0.2700*Mco**2 #C2 of Spera

        m = -6.476e2*Z + 1.911 #C3 of Spera
        q = 2.300e3*Z + 11.67 #C3 of Spera
            
        f = m*Mco + q #C2 of Spera

        #need to return either p or f, whichever is less
        final = np.zeros(len(p))

        p_min_idx = np.where(p <= f)
        final[p_min_idx] = p[p_min_idx]

        f_min_idx = np.where(f < p)
        final[f_min_idx] = f[f_min_idx]
        
        return final

    def M_rem_low_metal_low_mass(self, Z, Mco):
        """
        C4 of Spera, valid for 5.0e-4 < Z < 1.0e-3, and Mco <= 5.0

        Parameters:

        Z: an array of metallicities reported as metal_mass/total_mass
        Mco: an arrray of core masses in M_sun

        """

        #values from C7 of Spera
        A1 = 1.105e5*Z - 1.258e2
        A2 = 91.56 - 1.957e4*Z - 1.558e7*Z**2
        L = 1.134e4*Z - 2.143
        n = 3.090e-2 - 22.30*Z + 7.363e4*Z**2

        h = A1 + (A2 - A1)/(1 + 10**((L- Mco)*n)) #C5 of Spera

        #need to return h or 1.27, whichever is greater
        final = np.zeros(len(h))
        
        h_max_idx = np.where(h >= 1.27)
        final[h_max_idx] = h[h_max_idx]
        
        h_min_idx = np.where(h < 1.27)
        final[h_min_idx] = 1.27

        return final
    

    def M_rem_low_metal_med_mass(self, Z, Mco):
        """
        C4 of Spera, valid for 5.0e-4 < Z < 1.0e-3, and 5.0 < Mco < 10.0

        Parameters:

        Z: an array of metallicities reported as metal_mass/total_mass
        Mco: an arrray of core masses in M_sun

        """

        #values from C7 of Spera
        A1 = 1.105e5*Z - 1.258e2
        A2 = 91.56 - 1.957e4*Z - 1.558e7*Z**2
        L = 1.134e4*Z - 2.143
        n = 3.090e-2 - 22.30*Z + 7.363e4*Z**2

        h = A1 + (A2 - A1)/(1 + 10**((L- Mco)*n)) #C5 of Spera

        return h

    def M_rem_low_metal_high_mass(self, Z, Mco):
        """
        C4 of Spera, valid for 5.0e-4 < Z < 1.0e-3, and Mco >= 10.0

        Parameters:

        Z: an array of metallicities reported as metal_mass/total_mass
        Mco: an arrray of core masses in M_sun

        """

        #values from C7 of Spera
        A1 = 1.105e5*Z - 1.258e2
        A2 = 91.56 - 1.957e4*Z - 1.558e7*Z**2
        L = 1.134e4*Z - 2.143
        n = 3.090e-2 - 22.30*Z + 7.363e4*Z**2

        h = A1 + (A2 - A1)/(1 + 10**((L- Mco)*n)) #C5 of Spera

        #values from C10 of Spera
        m = -6.476e2*Z + 1.911
        q = 2.300e3*Z + 11.67

        f = m*Mco + q #C5 of Spera

        #need to return either h or f, whichever is greater
        final = np.zeros(len(h))

        h_max_idx = np.where(h >= f)
        final[h_max_idx] = h[h_max_idx]

        f_max_idx = np.where(f > h)
        final[f_max_idx] = f[f_max_idx]
        
        return final
            

    def M_rem_med_metal_low_mass(self, Z, Mco):
        """
        C4 of Spera, valid for 1.0e-3 <= Z <= 4.0e-3, and Mco <= 5.0

        Parameters:

        Z: an array of metallicities reported as metal_mass/total_mass
        Mco: an arrray of core masses in M_sun

        """

        #values from C6 of Spera
        A1 = 1.340 - 29.46/(1 + (Z/(1.110e-3))**(2.361))
        A2 = 80.22 - 74.73*Z**(0.965)/(2.720e-3 + Z**(0.965))
        L = 5.683 + 3.533/(1 + (Z/(7.430e-3))**(1.993))
        n = 1.066 - 1.121/(1 + (Z/(2.558e-2))**(0.609))

        h = A1 + (A2 - A1)/(1 + 10**((L- Mco)*n)) #C5 of Spera

        #need to return h or 1.27, whichever is greater
        final = np.zeros(len(h))
        
        h_max_idx = np.where(h >= 1.27)
        final[h_max_idx] = h[h_max_idx]
        
        h_min_idx = np.where(h < 1.27)
        final[h_min_idx] = 1.27

        return final

    def M_rem_med_metal_med_mass(self, Z, Mco):
        """
        C4 of Spera, valid for 1.0e-3 <= Z <= 4.0e-3, and 5.0 < Mco < 10.0

        Parameters:

        Z: an array of metallicities reported as metal_mass/total_mass
        Mco: an arrray of core masses in M_sun

        """

        #values from C6 of Spera
        A1 = 1.340 - 29.46/(1 + (Z/(1.110e-3))**(2.361))
        A2 = 80.22 - 74.73*Z**(0.965)/(2.720e-3 + Z**(0.965))
        L = 5.683 + 3.533/(1 + (Z/(7.430e-3))**(1.993))
        n = 1.066 - 1.121/(1 + (Z/(2.558e-2))**(0.609))

        h = A1 + (A2 - A1)/(1 + 10**((L- Mco)*n)) #C5 of Spera

        return h

    def M_rem_med_metal_high_mass_1(self, Z, Mco):
        """
        C4 of Spera, valid for 1.0e-3 <= Z < 2.0e-3, and Mco >= 10.0

        Parameters:

        Z: an array of metallicities reported as metal_mass/total_mass
        Mco: an arrray of core masses in M_sun

        """

        #values from C6 of Spera
        A1 = 1.340 - 29.46/(1 + (Z/(1.110e-3))**(2.361))
        A2 = 80.22 - 74.73*Z**(0.965)/(2.720e-3 + Z**(0.965))
        L = 5.683 + 3.533/(1 + (Z/(7.430e-3))**(1.993))
        n = 1.066 - 1.121/(1 + (Z/(2.558e-2))**(0.609))

        h = A1 + (A2 - A1)/(1 + 10**((L- Mco)*n)) #C5 of Spera

        #values from C9 of Spera
        m = -43.82*Z + 1.304
        q = -1.296e4*Z + 26.98

        f = m*Mco + q #C5 of Spera
            
        #need to return either h or f, whichever is greater
        final = np.zeros(len(h))

        h_max_idx = np.where(h >= f)
        final[h_max_idx] = h[h_max_idx]

        f_max_idx = np.where(f > h)
        final[f_max_idx] = f[f_max_idx]
        
        return final

    def M_rem_med_metal_high_mass_2(self, Z, Mco):
        """
        C4 of Spera, valid for 2.0e-3 <= Z <= 4.0e-3, and Mco >= 10.0

        Parameters:

        Z: an array of metallicities reported as metal_mass/total_mass
        Mco: an arrray of core masses in M_sun

        """

        #values from C6 of Spera
        A1 = 1.340 - 29.46/(1 + (Z/(1.110e-3))**(2.361))
        A2 = 80.22 - 74.73*Z**(0.965)/(2.720e-3 + Z**(0.965))
        L = 5.683 + 3.533/(1 + (Z/(7.430e-3))**(1.993))
        n = 1.066 - 1.121/(1 + (Z/(2.558e-2))**(0.609))

        h = A1 + (A2 - A1)/(1 + 10**((L- Mco)*n)) #C5 of Spera

        #values from C8 of Spera
        m = 1.217
        q = 1.061

        f = m*Mco + q #C5 of Spera
            
        #need to return either h or f, whichever is greater
        final = np.zeros(len(h))

        h_max_idx = np.where(h >= f)
        final[h_max_idx] = h[h_max_idx]

        f_max_idx = np.where(f > h)
        final[f_max_idx] = f[f_max_idx]
        
        return final


    def M_rem_high_metal_low_mass(self, Z, Mco):
        """
        C4 of Spera, valid for Z > 4.0e-3, and Mco <= 5.0

        Parameters:

        Z: an array of metallicities reported as metal_mass/total_mass
        Mco: an arrray of core masses in M_sun

        """

        #values from C6 of Spera
        A1 = 1.340 - 29.46/(1 + (Z/(1.110e-3))**(2.361))
        A2 = 80.22 - 74.73*Z**(0.965)/(2.720e-3 + Z**(0.965))
        L = 5.683 + 3.533/(1 + (Z/(7.430e-3))**(1.993))
        n = 1.066 - 1.121/(1 + (Z/(2.558e-2))**(0.609))

        h = A1 + (A2 - A1)/(1 + 10**((L- Mco)*n)) #C5 of Spera

        #need to return h or 1.27, whichever is greater
        final = np.zeros(len(h))
        
        h_max_idx = np.where(h >= 1.27)
        final[h_max_idx] = h[h_max_idx]
        
        h_min_idx = np.where(h < 1.27)
        final[h_min_idx] = 1.27

        return final

    def M_rem_high_metal_med_mass(self, Z, Mco):
        """
        C4 of Spera, valid for Z > 4.0e-3, and 5.0 < Mco < 10.0

        Parameters:

        Z: an array of metallicities reported as metal_mass/total_mass
        Mco: an arrray of core masses in M_sun

        """

        #values from C6 of Spera
        A1 = 1.340 - 29.46/(1 + (Z/(1.110e-3))**(2.361))
        A2 = 80.22 - 74.73*Z**(0.965)/(2.720e-3 + Z**(0.965))
        L = 5.683 + 3.533/(1 + (Z/(7.430e-3))**(1.993))
        n = 1.066 - 1.121/(1 + (Z/(2.558e-2))**(0.609))

        h = A1 + (A2 - A1)/(1 + 10**((L- Mco)*n)) #C5 of Spera

        return h

    def M_rem_high_metal_high_mass(self, Z, Mco):
        """
        C4 of Spera, valid for Z > 4.0e-3, and Mco >= 10.0

        Parameters:

        Z: an array of metallicities reported as metal_mass/total_mass
        Mco: an arrray of core masses in M_sun

        """

        #values from C6 of Spera
        A1 = 1.340 - 29.46/(1 + (Z/(1.110e-3))**(2.361))
        A2 = 80.22 - 74.73*Z**(0.965)/(2.720e-3 + Z**(0.965))
        L = 5.683 + 3.533/(1 + (Z/(7.430e-3))**(1.993))
        n = 1.066 - 1.121/(1 + (Z/(2.558e-2))**(0.609))

        h = A1 + (A2 - A1)/(1 + 10**((L- Mco)*n)) #C5 of Spera

        #values from C8 of Spera
        m = 1.217
        q = 1.061

        f = m*Mco + q #C5 of Spera
            
        #need to return either h or f, whichever is greater
        final = np.zeros(len(h))

        h_max_idx = np.where(h >= f)
        final[h_max_idx] = h[h_max_idx]

        f_max_idx = np.where(f > h)
        final[f_max_idx] = f[f_max_idx]
        
        return final


    def generate_death_mass(self, mass_array, metallicity_array):
        """
        The top-level function that assigns the remnant type 
        and mass based on the stellar initial mass. 
        
        Parameters
        ----------
        mass_array: array of floats
            Array of initial stellar masses. Units are
            M_sun.
        metallicity_array: array of floats
            Array of metallicities in terms of [Fe/H]
        Notes
        ------
        The output typecode tells what compact object formed:
        
        * WD: typecode = 101
        * NS: typecode = 102
        * BH: typecode = 103
        A typecode of value -1 means you're outside the range of 
        validity for applying the ifmr formula. 
        A remnant mass of -99 means you're outside the range of 
        validity for applying the ifmr formula.
        Range of validity: MZAMS > 0.5 
        
        Returns
        -------
        output_arr: 2-element array
            output_array[0] contains the remnant mass, and 
            output_array[1] contains the typecode
        """

        #output_array[0] holds the remnant mass
        #output_array[1] holds the remnant type
        output_array = np.zeros((2, len(mass_array)))

        codes = {'WD': 101, 'NS': 102, 'BH': 103}

        #create array to store the remnant masses generated by Spera equations
        rem_mass_array = np.zeros(len(mass_array))

        #convert metallicity_array into a Z_array-changing from [Fe/H] to Z
        Z_array = np.zeros((len(metallicity_array)))
        metal_idx = np.where(metallicity_array != np.nan)
        Z_array[metal_idx] = self.get_Z(metallicity_array[metal_idx])

        #get core masses from MZAMS and metallicity
        core_mass= self.get_Mco(Z_array, mass_array)

        # where outside the validity of Spera on the low end use the Kaliari WD IFMR (ie where MZAMS < 7.0 M_sun)
        Kal_idx = np.where(core_mass < 0)
        rem_mass_array[Kal_idx] = self.Kalirai_mass(mass_array[Kal_idx])

        

        ##### very low metallicity Z < 5.0e-4
        
        #remnant masses of stars with Z < 5.0e-4 and Mco < 5.0
        very_low_metal_low_mass_idx = np.where((Z_array < 5.0e-4) & (core_mass < 5.0) & (core_mass >= 0))
        rem_mass_array[very_low_metal_low_mass_idx] = self.M_rem_very_low_metal_low_mass(Z_array[very_low_metal_low_mass_idx], core_mass[very_low_metal_low_mass_idx])

        #remnant masses of stars with Z < 5.0e-4 and 5.0 <= Mco <= 10.0
        very_low_metal_med_mass_idx = np.where((Z_array < 5.0e-4) & (core_mass >= 5.0) & (core_mass <= 10.0))
        rem_mass_array[very_low_metal_med_mass_idx] = self.M_rem_very_low_metal_med_mass(Z_array[very_low_metal_med_mass_idx], core_mass[very_low_metal_med_mass_idx])

        #remnant masses of stars with Z < 5.0e-4 and Mco > 10.0
        very_low_metal_high_mass_idx = np.where((Z_array < 5.0e-4) & (core_mass > 10.0))
        rem_mass_array[very_low_metal_high_mass_idx] = self.M_rem_very_low_metal_high_mass(Z_array[very_low_metal_high_mass_idx], core_mass[very_low_metal_high_mass_idx])

        #### low metallicity 5.0e-4 <= Z < 1.0e-3
        
        #remnant masses of stars with 5.0e-4 <= Z < 1.0e-3 and Mco < 5.0
        low_metal_low_mass_idx = np.where((Z_array >= 5.0e-4) & (Z_array < 1.0e-3) & (core_mass < 5.0) & (core_mass >= 0))
        rem_mass_array[low_metal_low_mass_idx] = self.M_rem_low_metal_low_mass(Z_array[low_metal_low_mass_idx], core_mass[low_metal_low_mass_idx])

        #remnant masses of stars with 5.0e-4 <= Z < 1.0e-3 and 5.0 <= Mco <= 10.0
        low_metal_med_mass_idx = np.where((Z_array >= 5.0e-4) & (Z_array < 1.0e-3) & (core_mass >= 5.0) & (core_mass <= 10.0))
        rem_mass_array[low_metal_med_mass_idx] = self.M_rem_low_metal_med_mass(Z_array[low_metal_med_mass_idx], core_mass[low_metal_med_mass_idx])

        #remnant masses of stars with 5.0e-4 <= Z < 1.0e-3 and Mco > 10.0
        low_metal_high_mass_idx = np.where((Z_array >= 5.0e-4) & (Z_array < 1.0e-3) & (core_mass > 10.0))
        rem_mass_array[low_metal_high_mass_idx] = self.M_rem_low_metal_high_mass(Z_array[low_metal_high_mass_idx], core_mass[low_metal_high_mass_idx])
                
        #### medium metallicity 1.0e-3 <= Z <= 4.0e-3
        
        #remnant masses of stars with 1.0e-3 <= Z <= 4.0e-3 and Mco < 5.0
        med_metal_low_mass_idx = np.where((Z_array >= 1.0e-3) & (Z_array <= 4.0e-3) & (core_mass < 5.0) & (core_mass >= 0))
        rem_mass_array[med_metal_low_mass_idx] = self.M_rem_med_metal_low_mass(Z_array[med_metal_low_mass_idx],core_mass[med_metal_low_mass_idx])

        #remnant masses of stars with 1.0e-3 <= Z <= 4.0e-3 and 5.0 <= Mco <= 10.0
        med_metal_med_mass_idx = np.where((Z_array >= 1.0e-3) & (Z_array <= 4.0e-3) & (core_mass >= 5.0) & (core_mass <= 10.0))
        rem_mass_array[med_metal_med_mass_idx] = self.M_rem_med_metal_med_mass(Z_array[med_metal_med_mass_idx], core_mass[med_metal_med_mass_idx])

        #remnant masses of stars with 1.0e-3 <= Z < 2.0e-3 and Mco > 10.0
        med_metal_high_mass_idx_1 = np.where((Z_array >= 1.0e-3) & (Z_array < 2.0e-3) & (core_mass > 10.0))
        rem_mass_array[med_metal_high_mass_idx_1] = self.M_rem_med_metal_high_mass_1(Z_array[med_metal_high_mass_idx_1], core_mass[med_metal_high_mass_idx_1])

        #remnant masses of stars with 2.0e-3 <= Z <= 4.0e-3 and Mco > 10.0
        med_metal_high_mass_idx_2 = np.where((Z_array >= 2.0e-3) & (Z_array <= 4.0e-3) & (core_mass > 10.0))
        rem_mass_array[med_metal_high_mass_idx_2] = self.M_rem_med_metal_high_mass_2(Z_array[med_metal_high_mass_idx_2], core_mass[med_metal_high_mass_idx_2])
        
        #### high metallicity Z > 4.0e-3
        
        #remnant masses of stars with Z > 4.0e-3 and Mco < 5.0
        high_metal_low_mass_idx = np.where((Z_array > 4.0e-3) & (core_mass < 5.0) & (core_mass >= 0))
        rem_mass_array[high_metal_low_mass_idx] = self.M_rem_high_metal_low_mass(Z_array[high_metal_low_mass_idx], core_mass[high_metal_low_mass_idx])

        #remnant masses of stars with Z > 4.0e-3 and 5.0 <= Mco <= 10.0
        high_metal_med_mass_idx = np.where((Z_array > 4.0e-3) & (core_mass >= 5.0) & (core_mass <= 10.0))
        rem_mass_array[high_metal_med_mass_idx] = self.M_rem_high_metal_med_mass(Z_array[high_metal_med_mass_idx], core_mass[high_metal_med_mass_idx])

        #remnant masses of stars with Z > 4.0e-3 and MZAMS > 10.0
        high_metal_high_mass_idx = np.where((Z_array > 4.0e-3) & (core_mass > 10.0))
        rem_mass_array[high_metal_high_mass_idx] = self.M_rem_high_metal_high_mass(Z_array[high_metal_high_mass_idx], core_mass[high_metal_high_mass_idx])
        
        #assign object types based on remnant mass
        bad_idx = np.where(rem_mass_array < 0) #outside the range of validity for the ifmr
        WD_idx = np.where((rem_mass_array <= 1.4) & (rem_mass_array >= 0 )) #based on the Chandresekhar limit
        NS_idx = np.where((rem_mass_array > 1.4) & (rem_mass_array <= 3.0)) #based on figures 15-17 of Spera 
        BH_idx = np.where(rem_mass_array > 3.0) #based on figures 15-17 of Spera

        output_array[0][bad_idx] = rem_mass_array[bad_idx]
        output_array[1][bad_idx] = -1
        
        output_array[0][WD_idx] = rem_mass_array[WD_idx]
        output_array[1][WD_idx] = codes['WD']

        output_array[0][NS_idx] = rem_mass_array[NS_idx]
        output_array[1][NS_idx] = codes['NS']

        output_array[0][BH_idx] = rem_mass_array[BH_idx]
        output_array[1][BH_idx] = codes['BH']

        return output_array
        


class IFMR_Raithel18(IFMR):
    """
<<<<<<< HEAD
    The IFMR is a combination of the WD IFMR from 
=======
    This IFMR comes from Raithel et al. 2018
    https://ui.adsabs.harvard.edu/abs/2018ApJ...856...35R/abstract
    The IFMR is a combination of the 
    WD IFMR from 
>>>>>>> 79d7fc94
    `Kalirai et al. (2008) <https://ui.adsabs.harvard.edu/abs/2008ApJ...676..594K/abstract>`_
    and the NS/BH IFMR from
    `Raithel et al. (2018) <https://ui.adsabs.harvard.edu/abs/2018ApJ...856...35R/abstract>`_.
    Note that the NS masses are NOT assigned based on the above results. 
    We do take the NS/BH formation ratio and the BH masses.
    NS masses are assigned based on random draws from a Gaussian (see NS_mass function). 

    See 
    `Lam et al. (2020) <https://ui.adsabs.harvard.edu/abs/2020ApJ...889...31L/abstract>`_
    and Rose et al. (submitted)  for more details.
    """

    def BH_mass_core_low(self, MZAMS):
        """                                                                                                      
        Eqn (1)                                                                                                  
        Paper: 15 < MZAMS < 40                                                                                   
        Us extending: 15 < MZAMS < 42.22                                                                         
        """
        return -2.024 + 0.4130*MZAMS

    def BH_mass_all_low(self, MZAMS):
        """                                                                                                      
        Eqn (2)                                                                                                  
        Paper: 15 < MZAMS < 40                                                                                   
        Us extending: 15 < MZAMS < 42.22                                                                         
        """
        return 16.28 + 0.00694 * (MZAMS - 21.872) - 0.05973 * (MZAMS - 21.872)**2 + 0.003112 * (MZAMS - 21.872)**3

    def BH_mass_high(self, MZAMS):
        """                                                                                                      
        Eqn (3)                                                                                                  
        Paper: 45 < MZAMS < 120                                                                                  
        Us extending: 42.22 < MZAMS < 120                                                                        
        """
        return 5.795 + 1.007 * 10**9 * MZAMS**-4.926

    def BH_mass_low(self, MZAMS, f_ej):
        """                                                                                                      
        Eqn (4)                                                                                                  
        Paper: 15 < MZAMS < 40                                                                                   
        Us extending: 15 < MZAMS < 42.22                                                                         
        """
        return f_ej * self.BH_mass_core_low(MZAMS) + (1 - f_ej) * self.BH_mass_all_low(MZAMS)

    def NS_mass(self, MZAMS):
        """                                                                                                      
<<<<<<< HEAD
        Drawing the NS mass from a Gaussian distrobuton based on observational data.

        Gaussian fit by Emily Ramey and Sergiy Vasylyev of University of Caifornia, Berkeley using a
        sample of NSs from Ozel & Freire (2016) — J1811+2405 Ng et al. (2020), 
        J2302+4442 Kirichenko et al. (2018), J2215+5135 Linares et al. (2018), 
        J1913+1102 Ferdman & Collaboration (2017), J1411+2551 Martinez et al. (2017), 
        J1757+1854 Cameron et al. (2018), J0030+0451 Riley et al. (2019), J1301+0833 Romani et al. (2016)
        The Gaussian distribution was fit using this data and a Bayesian MCMC method adapted from
        Kiziltan et al. (2010).
=======
        Paper: 9 < MZAMS 120                                                                                     
        Drawing the mass from gaussian created using observational data
         Done by Emily Ramey and Sergiy Vasylyev at University of Caifornia, Berkeley
        sample oF NS from Ozel & Freire (2016) — J1811+2405 Ng et al. (2020), 
        J2302+4442 Kirichenko et al. (2018), J2215+5135 Linares et al. (2018), 
        J1913+1102 Ferdman & Collaboration (2017), J1411+2551 Martinez et al. (2017), 
        J1757+1854 Cameron et al. (2018), J0030+0451 Riley et al. (2019), J1301+0833 Romani et al. (2016)
        The gaussian distribution was created using this data and a Bayesian MCMC method adapted from
        Kiziltan et al. (2010)
>>>>>>> 79d7fc94
        
        """
        return np.random.normal(loc=1.36, scale=0.09, size=len(MZAMS))

    def generate_death_mass(self, mass_array):
        """
        The top-level function that assigns the remnant type 
        and mass based on the stellar initial mass. 
        
        Parameters
        ----------
        mass_array: array of floats
            Array of initial stellar masses. Units are
            M_sun.


        Notes
        ------
        The output typecode tells what compact object formed:
        
        * WD: typecode = 101
        * NS: typecode = 102
        * BH: typecode = 103

        A typecode of value -1 means you're outside the range of 
        validity for applying the ifmr formula. 

        A remnant mass of -99 means you're outside the range of 
        validity for applying the ifmr formula.

        Range of validity: 0.5 < MZAMS < 120

        Returns
        -------
        output_arr: 2-element array
            output_array[0] contains the remnant mass, and 
            output_array[1] contains the typecode
        """

        #output_array[0] holds the remnant mass
        #output_array[1] holds the remnant type
        output_array = np.zeros((2, len(mass_array)))

        #Random array to get probabilities for what type of object will form
        random_array = np.random.randint(1, 1001, size = len(mass_array))

        codes = {'WD': 101, 'NS': 102, 'BH': 103}
        
        """
        The id_arrays are to separate all the different formation regimes
        """
        id_array0 = np.where((mass_array < 0.5) | (mass_array >= 120))
        output_array[0][id_array0] = -99 * np.ones(len(id_array0))
        output_array[1][id_array0]  = -1 * np.ones(len(id_array0))

        id_array1 = np.where((mass_array >= 0.5) & (mass_array < 9))
        output_array[0][id_array1] = self.Kalirai_mass(mass_array[id_array1])
        output_array[1][id_array1]= codes['WD']

        id_array2 = np.where((mass_array >= 9) & (mass_array < 15))
        output_array[0][id_array2] = self.NS_mass(mass_array[id_array2])
        output_array[1][id_array2] = codes['NS']

        id_array3_BH = np.where((mass_array >= 15) & (mass_array < 17.8) & (random_array > 679))
        output_array[0][id_array3_BH] = self.BH_mass_low(mass_array[id_array3_BH], 0.9)
        output_array[1][id_array3_BH] = codes['BH']

        id_array3_NS = np.where((mass_array >= 15) & (mass_array < 17.8) & (random_array <= 679))
        output_array[0][id_array3_NS] = self.NS_mass(mass_array[id_array3_NS])
        output_array[1][id_array3_NS] = codes['NS']

        id_array4_BH = np.where((mass_array >= 17.8) & (mass_array < 18.5) & (random_array > 833))
        output_array[0][id_array4_BH]= self.BH_mass_low(mass_array[id_array4_BH], 0.9)
        output_array[1][id_array4_BH] = codes['BH']
        
        id_array4_NS = np.where((mass_array >= 17.8) & (mass_array < 18.5) & (random_array <= 833))
        output_array[0][id_array4_NS] = self.NS_mass(mass_array[id_array4_NS])
        output_array[1][id_array4_NS] = codes['NS']

        id_array5_BH = np.where((mass_array >= 18.5) & (mass_array < 21.7) & (random_array > 500))
        output_array[0][id_array5_BH] = self.BH_mass_low(mass_array[id_array5_BH], 0.9)
        output_array[1][id_array5_BH] = codes['BH']
        
        id_array5_NS = np.where((mass_array >= 18.5) & (mass_array < 21.7) & (random_array <= 500))
        output_array[0][id_array5_NS] = self.NS_mass(mass_array[id_array5_NS])
        output_array[1][id_array5_NS] = codes['NS']

        id_array6 = np.where((mass_array >= 21.7) & (mass_array < 25.2))
        output_array[0][id_array6] = self.BH_mass_low(mass_array[id_array6], 0.9)
        output_array[1][id_array6]= codes['BH']

        id_array7_BH = np.where((mass_array >= 25.2) & (mass_array < 27.5) & (random_array > 652))
        output_array[0][id_array7_BH] = self.BH_mass_low(mass_array[id_array7_BH], 0.9)
        output_array[1][id_array7_BH] = codes['BH']
        
        id_array7_NS = np.where((mass_array >= 25.2) & (mass_array < 27.5) & (random_array <= 652))
        output_array[0][id_array7_NS] = self.NS_mass(mass_array[id_array7_NS])
        output_array[1][id_array7_NS] = codes['NS']

        id_array8 = np.where((mass_array >= 27.5) & (mass_array < 42.22))
        output_array[0][id_array8] = self.BH_mass_low(mass_array[id_array8], 0.9)
        output_array[1][id_array8] = codes['BH']

        id_array9 = np.where((mass_array >= 42.22) & (mass_array < 60))
        output_array[0][id_array9] = self.BH_mass_high(mass_array[id_array9])
        output_array[1][id_array9] = codes['BH']

        id_array10_BH = np.where((mass_array >= 60) & (mass_array < 120) & (random_array > 400))
        output_array[0][id_array10_BH] = self.BH_mass_high(mass_array[id_array10_BH])
        output_array[1][id_array10_BH] = codes['BH']
        
        id_array10_NS = np.where((mass_array >= 60) & (mass_array < 120) & (random_array <= 400))
        output_array[0][id_array10_NS] = self.NS_mass(mass_array[id_array10_NS])
        output_array[1][id_array10_NS] = codes['NS']

        return(output_array)

class IFMR_N20_Sukhbold(IFMR):
    """
    The BH/NS IFMR for zero metallicity progenitors comes from
    `Sukhbold & Woosley (2014) <https://ui.adsabs.harvard.edu/abs/2014ApJ...783...10S/abstract>`_.
    The BH/NS IFMR for solar metallicity progenitors comes from
    `Sukhbold et al. (2016) <https://ui.adsabs.harvard.edu/abs/2016ApJ...821...38S/abstract>`_.
    The PPISN models are from 
    `Woosley (2017) <https://ui.adsabs.harvard.edu/abs/2017ApJ...836..244W/abstract>`_
    and
    `Woosley et al. (2020) <https://ui.adsabs.harvard.edu/abs/2020ApJ...896...56W/abstract>`_.
    The WD IFMR is from 
    `Kalirai et al. (2008) <https://ui.adsabs.harvard.edu/abs/2008ApJ...676..594K/abstract>`_.
    Note that the NS masses are NOT assigned based on the above results.
    We do take the NS/BH formation ratio and the BH masses.
    NS masses are assigned based on random draws from a Gaussian (see NS_mass function).

    See Rose et al. (submitted) for more details.
    """
    # Linear fits to Sukhbold simulations.

    def zero_BH_mass(self, MZAMS):
        #zero_coeff = [0.46522639, -3.29170817]
        #func = np.poly1d(zero_coeff)
        #result = func(MZAMS)
        return 0.46522639*MZAMS + -3.29170817
    
    def solar_BH_mass(self, MZAMS):
        #solar_coeff = [-0.27079245, 24.74320755]
        #func = np.poly1d(solar_coeff)
        return -0.27079245*MZAMS + 24.74320755

    # Solar metallicity (what Sam is using)
    Zsun = 0.014

    def NS_mass(self, MZAMS):
        """                                                                                                      
        Drawing the NS mass from a Gaussian distrobuton based on observational data.

        Gaussian fit by Emily Ramey and Sergiy Vasylyev of University of Caifornia, Berkeley using a
        sample of NSs from Ozel & Freire (2016) — J1811+2405 Ng et al. (2020), 
        J2302+4442 Kirichenko et al. (2018), J2215+5135 Linares et al. (2018), 
        J1913+1102 Ferdman & Collaboration (2017), J1411+2551 Martinez et al. (2017), 
        J1757+1854 Cameron et al. (2018), J0030+0451 Riley et al. (2019), J1301+0833 Romani et al. (2016)
        The Gaussian distribution was fit using this data and a Bayesian MCMC method adapted from
        Kiziltan et al. (2010).
        
        """
        if isinstance(MZAMS, np.ndarray):
            return np.random.normal(loc=1.36, scale=0.09, size=len(MZAMS))
        else:
            return np.random.normal(loc=1.36, scale=0.09, size=1)[0]
 
 
    def BH_mass_low(self, MZAMS):
        """
        9 < MZAMS < 40 Msun
        """
        mBH = self.zero_BH_mass(MZAMS)

        return mBH


    def BH_mass_high(self, MZAMS, Z):
        """
        39.6 Msun < MZAMS < 120 Msun
        """
        # Solar metallicity (what Sam is using)
        Zsun = 0.014
        
        zfrac = Z/Zsun

        # super-solar Z gives identical results as solar Z
        above_idx = np.where(zfrac > 1)
        if len(above_idx) > 1:
            zfrac[above_idx] = 1.0

        bad_idx = np.where(zfrac < 0)
        if len(bad_idx) > 1:
            raise ValueError('Z must be non-negative')

        # Linearly interpolate
        mBH = (1 - zfrac) * self.zero_BH_mass(MZAMS) + zfrac*self.solar_BH_mass(MZAMS)

        return mBH


    def prob_BH_high(self, Z):
        """
        Probability of BH formation for 60 < Mzams < 120 Msun
        """
        # Solar metallicity (what Sam is using)
        Zsun = 0.014
        
        zfrac = Z/Zsun
        
        # super-solar Z gives identical results as solar Z
        if zfrac > 1:
            zfrac = 1.0

        if zfrac < 0:
            raise ValueError('Z must be non-negative')

        pBH = 1 - 0.8*zfrac

        return pBH


    def generate_death_mass(self, mass_array, metallicity_array):
        """
        The top-level function that assigns the remnant type 
        and mass based on the stellar initial mass. 
        
        Parameters
        ----------
        mass_array: array of floats
            Array of initial stellar masses. Units are
            M_sun.
        metallicity_array: array of floats
            Array of metallicities in terms of [Fe/H]
        Notes
        ------
        The output typecode tells what compact object formed:
        
        * WD: typecode = 101
        * NS: typecode = 102
        * BH: typecode = 103
        A typecode of value -1 means you're outside the range of 
        validity for applying the ifmr formula. 
        A remnant mass of -99 means you're outside the range of 
        validity for applying the ifmr formula.
        Range of validity: MZAMS > 0.5 
        
        Returns
        -------
        output_arr: 2-element array
            output_array[0] contains the remnant mass, and 
            output_array[1] contains the typecode
        """
        #output_array[0] holds the remnant mass
        #output_array[1] holds the remnant type
        output_array = np.zeros((2, len(mass_array)))

        codes = {'WD': 101, 'NS': 102, 'BH': 103}

        # Array to store the remnant masses
        rem_mass_array = np.zeros(len(mass_array))

        # Convert from [Fe/H] to Z
        # FIXME: if have Fe/H = nan that makes Z = 0. Is that the behavior we want?
        Z_array = np.zeros((len(metallicity_array)))
        metal_idx = np.where(metallicity_array != np.nan)
        Z_array[metal_idx] = self.get_Z(metallicity_array[metal_idx])

        # Random array to get probabilities for what type of object will form
        random_array = np.random.randint(1, 101, size = len(mass_array))

        id_array0 = np.where((mass_array < 0.5) | (mass_array >= 120))
        output_array[0][id_array0] = -99 * np.ones(len(id_array0))
        output_array[1][id_array0]  = -1 * np.ones(len(id_array0))

        id_array1 = np.where((mass_array >= 0.5) & (mass_array < 9))
        output_array[0][id_array1] = self.Kalirai_mass(mass_array[id_array1])
        output_array[1][id_array1]= codes['WD']

        id_array2 = np.where((mass_array >= 9) & (mass_array < 15))
        output_array[0][id_array2] = self.NS_mass(mass_array[id_array2])
        output_array[1][id_array2] = codes['NS']

        id_array3_BH = np.where((mass_array >= 15) & (mass_array < 21.8) & (random_array > 75))
        output_array[0][id_array3_BH] = self.BH_mass_low(mass_array[id_array3_BH])
        output_array[1][id_array3_BH] = codes['BH']

        id_array3_NS = np.where((mass_array >= 15) & (mass_array < 21.8) & (random_array <= 75))
        output_array[0][id_array3_NS] = self.NS_mass(mass_array[id_array3_NS])
        output_array[1][id_array3_NS] = codes['NS']

        id_array4 = np.where((mass_array >= 21.8) & (mass_array < 25.2))
        output_array[0][id_array4] = self.BH_mass_low(mass_array[id_array4])
        output_array[1][id_array4] = codes['BH']

        id_array5 = np.where((mass_array >= 25.2) & (mass_array < 27.4))
        output_array[0][id_array5] = self.NS_mass(mass_array[id_array5])
        output_array[1][id_array5] = codes['NS']

        id_array6 = np.where((mass_array >= 27.4) & (mass_array < 39.6))
        output_array[0][id_array6] = self.BH_mass_low(mass_array[id_array6])
        output_array[1][id_array6] = codes['BH']

        id_array7 = np.where((mass_array >= 39.6) & (mass_array < 60))
        output_array[0][id_array7] = self.BH_mass_high(mass_array[id_array7],
                                                       Z_array[id_array7])
        output_array[1][id_array7] = codes['BH']

        id_array8 = np.where((mass_array >= 60) & (mass_array < 120))
        for i in range(0, len(id_array8[0])):
            pBH = self.prob_BH_high(Z_array[id_array8][i])
            if random_array[id_array8][i] > 100*pBH:
                output_array[0][id_array8[0][i]] = self.BH_mass_high(mass_array[id_array8][i],
                                                                    Z_array[id_array8][i])
                output_array[1][id_array8[0][i]] = codes['BH']
                
            else:
                output_array[0][id_array8[0][i]] = self.NS_mass(mass_array[id_array8][i])
                output_array[1][id_array8[0][i]] = codes['NS']
        #this is where sam's janky fix for unphysical BH massses goes
        #any BH with mass less then 3 M_sun is reassigned as a NS
        #and given a mass from the NS mass dist instead
        id_array9 = np.where((output_array[1] == codes['BH']) & (output_array[0] < 3.0))
        output_array[0][id_array9] = self.NS_mass(mass_array[id_array9])
        output_array[1][id_array9] = codes['NS']

        return(output_array)<|MERGE_RESOLUTION|>--- conflicted
+++ resolved
@@ -7,7 +7,6 @@
 #IFMR_Spera15 comes from Spera et al. 2015 appendix C and includes metallicity dependence
 #https://ui.adsabs.harvard.edu/abs/2015MNRAS.451.4086S/abstract
 #
-<<<<<<< HEAD
 #IFMR_N20_Sukhbold combines the follwing
 #BH/NS IFMR based on Sukhbold & Woosley 2014 for zero-Z models:
 #https://ui.adsabs.harvard.edu/abs/2014ApJ...783...10S/abstract
@@ -19,9 +18,6 @@
 #https://ui.adsabs.harvard.edu/abs/2020ApJ...896...56W/abstract
 #
 #All IFMRs rely on Kalirai et al. 2008 WD IFMR on the low mass end < 9 M_sun for Raitehl18 and N20_Sukhbold, and < 7 M_sun for Spera15
-=======
-#Both IFMRs rely on Kalirai et al. 2008 WD IFMR on the low mass end < 9 M_sun for Raitehl18, and < 7 M_sun for Spera15
->>>>>>> 79d7fc94
 #https://ui.adsabs.harvard.edu/abs/2008ApJ...676..594K/abstract
 #
 #########################################################
@@ -35,21 +31,14 @@
     def get_Z(self, Fe_H):
         """
         This function converts metallicity given as [Fe/H] into Z values assuming Z_solar = 0.014.
-<<<<<<< HEAD
         Ekstrom+12 https://ui.adsabs.harvard.edu/abs/2012A%26A...537A.146E/abstract
-=======
->>>>>>> 79d7fc94
 
         """
         return 10**(Fe_H - 1.85387)
 
     def Kalirai_mass(self, MZAMS):
         """                                                                                                      
-<<<<<<< HEAD
-        From Kalirai+07 https://ui.adsabs.harvard.edu/abs/2008ApJ...676..594K/abstract
-=======
         From Kalirai+08 https://ui.adsabs.harvard.edu/abs/2008ApJ...676..594K/abstract
->>>>>>> 79d7fc94
         1.16 < MZAMS < 6.5
         But we use this function for anything between 0.5 and 9 depending on the IFMR.
         FIXME: need to extend these ranges... explain extension somewhere? Paper maybe?
@@ -72,20 +61,12 @@
 
 class IFMR_Spera15(IFMR):
     """
-<<<<<<< HEAD
     The BH/NS IFMR (used for MZAMS>= 7 M_sun) comes from
     `Spera et. al. (2015) Appendix C <https://ui.adsabs.harvard.edu/abs/2015MNRAS.451.4086S/abstract>`_.
     The WD IFMR (used for MZAMS< 7_Msun) comes from 
     `Kalirai et al. (2008) <https://ui.adsabs.harvard.edu/abs/2008ApJ...676..594K/abstract>`_.
 
     See Rose et al. (submitted) for more details.
-=======
-    This IFMR comes from Spera et. al. 2015 Appendix C (Used for all MZAMS>= 7 M_sun)
-    https://ui.adsabs.harvard.edu/abs/2015MNRAS.451.4086S/abstract
-
-    The WD IFMR (used for MZAMS< 7_Msun) comes from 
-    `Kalirai et al. (2008) <https://ui.adsabs.harvard.edu/abs/2008ApJ...676..594K/abstract>`_
->>>>>>> 79d7fc94
     
     """
     
@@ -691,14 +672,7 @@
 
 class IFMR_Raithel18(IFMR):
     """
-<<<<<<< HEAD
     The IFMR is a combination of the WD IFMR from 
-=======
-    This IFMR comes from Raithel et al. 2018
-    https://ui.adsabs.harvard.edu/abs/2018ApJ...856...35R/abstract
-    The IFMR is a combination of the 
-    WD IFMR from 
->>>>>>> 79d7fc94
     `Kalirai et al. (2008) <https://ui.adsabs.harvard.edu/abs/2008ApJ...676..594K/abstract>`_
     and the NS/BH IFMR from
     `Raithel et al. (2018) <https://ui.adsabs.harvard.edu/abs/2018ApJ...856...35R/abstract>`_.
@@ -745,7 +719,6 @@
 
     def NS_mass(self, MZAMS):
         """                                                                                                      
-<<<<<<< HEAD
         Drawing the NS mass from a Gaussian distrobuton based on observational data.
 
         Gaussian fit by Emily Ramey and Sergiy Vasylyev of University of Caifornia, Berkeley using a
@@ -755,17 +728,6 @@
         J1757+1854 Cameron et al. (2018), J0030+0451 Riley et al. (2019), J1301+0833 Romani et al. (2016)
         The Gaussian distribution was fit using this data and a Bayesian MCMC method adapted from
         Kiziltan et al. (2010).
-=======
-        Paper: 9 < MZAMS 120                                                                                     
-        Drawing the mass from gaussian created using observational data
-         Done by Emily Ramey and Sergiy Vasylyev at University of Caifornia, Berkeley
-        sample oF NS from Ozel & Freire (2016) — J1811+2405 Ng et al. (2020), 
-        J2302+4442 Kirichenko et al. (2018), J2215+5135 Linares et al. (2018), 
-        J1913+1102 Ferdman & Collaboration (2017), J1411+2551 Martinez et al. (2017), 
-        J1757+1854 Cameron et al. (2018), J0030+0451 Riley et al. (2019), J1301+0833 Romani et al. (2016)
-        The gaussian distribution was created using this data and a Bayesian MCMC method adapted from
-        Kiziltan et al. (2010)
->>>>>>> 79d7fc94
         
         """
         return np.random.normal(loc=1.36, scale=0.09, size=len(MZAMS))
